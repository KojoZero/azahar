--- conflicted
+++ resolved
@@ -104,90 +104,7 @@
     LibRetro::SetVFSCallback(&vfs_iface_info);
 #endif
 
-<<<<<<< HEAD
-    std::string cpuScale = "CPU Clock scale; ";
-    static const int MAX_CPU_SCALE = 400;
-    static const int MIN_CPU_SCALE = 5;
-    static const int DEFAULT_CPU_SCALE = 100;
-
-    cpuScale.append(std::to_string(DEFAULT_CPU_SCALE) + "% (Default)|");
-
-    for (int i = MIN_CPU_SCALE; i <= MAX_CPU_SCALE; i += 5) {
-        if (i == DEFAULT_CPU_SCALE)
-            continue;
-
-        cpuScale.append(std::to_string(i) + "%");
-
-        if (i != MAX_CPU_SCALE)
-            cpuScale.append("|");
-    }
-
-    retro_variable values[] = {
-        {"citra_graphics_api", "Graphics API; Auto"
-#ifdef ENABLE_VULKAN
-                               "|Vulkan"
-#endif
-#ifdef ENABLE_OPENGL
-                               "|OpenGL"
-#endif
-                               "|Software"},
-        {"citra_use_cpu_jit", "Enable CPU JIT; enabled|disabled"},
-        {"citra_cpu_scale", cpuScale.c_str()},
-        {"citra_use_shader_jit", "Enable shader JIT; enabled|disabled"},
-        {"citra_use_hw_shaders", "Enable hardware shaders; enabled|disabled"},
-        {"citra_use_hw_shader_cache", "Save hardware shader cache to disk; enabled|disabled"},
-        {"citra_use_acc_geo_shaders",
-         "Enable accurate geometry shaders (only for H/W shaders); enabled|disabled"},
-        {"citra_use_acc_mul",
-         "Enable accurate shaders multiplication (only for H/W shaders); enabled|disabled"},
-        {"citra_texture_filter",
-         "Texture filter type; none|Anime4K Ultrafast|Bicubic|NearestNeighbor|ScaleForce|xBRZ "
-         "freescale|MMPX"},
-        {"citra_texture_sampling", "Texture sampling type; GameControlled|NearestNeighbor|Linear"},
-        {"citra_custom_textures", "Enable custom textures; disabled|enabled"},
-        {"citra_dump_textures", "Dump textures; disabled|enabled"},
-        {"citra_resolution_factor",
-         "Resolution scale factor; 1x (Native)|2x|3x|4x|5x|6x|7x|8x|9x|10x"},
-        {"citra_layout_option", "Screen layout positioning; Default Top-Bottom Screen|Single "
-                                "Screen Only|Large Screen, Small Screen|Side by Side"},
-        {"citra_swap_screen", "Prominent 3DS screen; Top|Bottom"},
-        {"citra_swap_screen_mode", "Swap Screen Mode; Toggle|Hold"},
-        {"citra_analog_function",
-         "Right analog function; Touchscreen and C-Stick (Toggle)|Touchscreen and C-Stick|Touchscreen|C-Stick"},
-        {"citra_deadzone", "Joystick pointer deadzone (%); 5|OFF|10|15|20|25|30|35"},
-        {"citra_maxspeed", "Joystick pointer max speed; 4|1|2|3|5|6|7|8|9"},
-        {"citra_responsecurve", "Joystick pointer response curve; 2|1|3"},
-        {"citra_speedupratio", "Joystick pointer speedup ratio; 1.5|2"},
-        {"citra_touchscreen", "Enable touchscreen; disabled|enabled"},
-        {"citra_touchscreen_pointer",
-         "Use touchscreen pointer; disabled|enabled (experimental)"},
-        {"citra_touchscreen_pointer_speed", "Touchscreen pointer speed; 1x|2x|3x|4x|5x"},
-        {"citra_touchscreen_pointer_sensitivity",
-         "Touchscreen pointer sensitivity; 1x|2x|3x|4x|5x"},
-        {"citra_touchscreen_pointer_acceleration",
-         "Touchscreen pointer acceleration; 0.0|0.1|0.2|0.3|0.4|0.5"},
-        {"citra_enable_emulated_pointer", "Enable emulated pointer; disabled|enabled"},
-        {"citra_enable_mouse_pointer", "Use mouse pointer for touchscreen; disabled|enabled"},
-        {"citra_mouse_touchscreen",
-         "Simulate touchscreen interactions with mouse; enabled|disabled"},
-        {"citra_touch_touchscreen",
-         "Simulate touchscreen interactions with touchscreen; disabled|enabled"},
-        {"citra_render_touchscreen", "Render simulated touchscreen interactions; enabled|disabled"},
-        {"citra_use_virtual_sd", "Enable virtual SD card; enabled|disabled"},
-        {"citra_use_libretro_save_path", "Savegame location; LibRetro Default|Azahar Default"},
-        {"citra_is_new_3ds", "3DS system model; New 3DS|Old 3DS"},
-        {"citra_region_value",
-         "3DS system region; Auto|Japan|USA|Europe|Australia|China|Korea|Taiwan"},
-        {"citra_language",
-         "3DS system language; English|Japanese|French|Spanish|German|Italian|Dutch|Portuguese|"
-         "Russian|Korean|Traditional Chinese|Simplified Chinese"},
-        {"citra_use_gdbstub", "Enable GDB stub; disabled|enabled"},
-        {nullptr, nullptr}};
-
-    LibRetro::SetVariables(values);
-=======
     LibRetro::RegisterCoreOptions();
->>>>>>> 29053f1e
 
     static const struct retro_controller_description controllers[] = {
         {"Nintendo 3DS", RETRO_DEVICE_JOYPAD},
@@ -241,209 +158,6 @@
 
     LibRetro::SetInputDescriptors(desc);
 
-<<<<<<< HEAD
-    // Some settings cannot be set by LibRetro frontends - options have to be
-    // finite. Make assumptions.
-    Settings::values.log_filter = "*:Info";
-    Settings::values.output_type = AudioCore::SinkType::LibRetro;
-    Settings::values.volume = 1.0f;
-
-    // We don't need these, as this is the frontend's responsibility.
-    Settings::values.enable_audio_stretching = false;
-    Settings::values.frame_limit = 10000;
-
-    // For our other settings, import them from LibRetro.
-    Settings::values.use_cpu_jit =
-        LibRetro::FetchVariable("citra_use_cpu_jit", "enabled") == "enabled";
-
-    auto cpuScaling = LibRetro::FetchVariable("citra_cpu_scale", "100%");
-    auto cpuScalingIndex = cpuScaling.find('%');
-    if (cpuScalingIndex == std::string::npos) {
-        LOG_ERROR(Frontend, "Failed to parse cpu scale!");
-        Settings::values.cpu_clock_percentage = 100;
-    } else {
-        int scale = stoi(cpuScaling.substr(0, cpuScalingIndex));
-        Settings::values.cpu_clock_percentage = scale;
-    }
-
-    auto graphicsApi = LibRetro::FetchVariable("citra_graphics_api", "Auto");
-    if (graphicsApi == "Software") {
-        Settings::values.graphics_api = Settings::GraphicsAPI::Software;
-#ifdef ENABLE_VULKAN
-    } else if (graphicsApi == "Vulkan") {
-        Settings::values.graphics_api = Settings::GraphicsAPI::Vulkan;
-#endif
-#ifdef ENABLE_OPENGL
-    } else if (graphicsApi == "OpenGL") {
-        Settings::values.graphics_api = Settings::GraphicsAPI::OpenGL;
-#endif
-    } else {
-        Settings::values.graphics_api = LibRetro::GetPreferredRenderer();
-    }
-
-    Settings::values.use_hw_shader =
-        LibRetro::FetchVariable("citra_use_hw_shaders", "enabled") == "enabled";
-    Settings::values.use_shader_jit =
-        LibRetro::FetchVariable("citra_use_shader_jit", "enabled") == "enabled";
-    Settings::values.shaders_accurate_mul =
-        LibRetro::FetchVariable("citra_use_acc_mul", "enabled") == "enabled";
-    Settings::values.use_virtual_sd =
-        LibRetro::FetchVariable("citra_use_virtual_sd", "enabled") == "enabled";
-    Settings::values.is_new_3ds =
-        LibRetro::FetchVariable("citra_is_new_3ds", "Old 3DS") == "New 3DS";
-    auto prominentScreen = LibRetro::FetchVariable("citra_swap_screen", "Top");
-    LibRetro::settings.inverted_swap_screen_state = !LibRetro::settings.swap_screen_state;
-    if (prominentScreen == "Bottom") {
-        Settings::values.swap_screen = LibRetro::settings.inverted_swap_screen_state;
-    } else {
-        Settings::values.swap_screen = LibRetro::settings.swap_screen_state;
-    }
-
-    LibRetro::settings.toggle_swap_screen =
-        LibRetro::FetchVariable("citra_swap_screen_mode", "Toggle") == "Toggle";
-    Settings::values.use_gdbstub =
-        LibRetro::FetchVariable("citra_use_gdbstub", "disabled") == "enabled";
-#if defined(USING_GLES)
-    Settings::values.use_gles = true;
-#else
-    Settings::values.use_gles = false;
-#endif
-    Settings::values.texture_filter =
-        GetTextureFilter(LibRetro::FetchVariable("citra_texture_filter", "none"));
-    Settings::values.texture_sampling =
-        GetTextureSampling(LibRetro::FetchVariable("citra_texture_sampling", "GameControlled"));
-    Settings::values.dump_textures =
-        LibRetro::FetchVariable("citra_dump_textures", "disabled") == "enabled";
-    Settings::values.custom_textures =
-        LibRetro::FetchVariable("citra_custom_textures", "disabled") == "enabled";
-    Settings::values.filter_mode = false;
-    Settings::values.pp_shader_name = "none (builtin)";
-    Settings::values.use_disk_shader_cache =
-        LibRetro::FetchVariable("citra_use_hw_shader_cache", "enabled") == "enabled";
-    Settings::values.use_vsync_new = 1;
-    Settings::values.render_3d = Settings::StereoRenderOption::Off;
-    Settings::values.factor_3d = 0;
-    Settings::values.bg_red = 0;
-    Settings::values.bg_green = 0;
-    Settings::values.bg_blue = 0;
-    LibRetro::settings.mouse_touchscreen =
-        LibRetro::FetchVariable("citra_mouse_touchscreen", "enabled") == "enabled";
-    LibRetro::settings.touch_touchscreen =
-        LibRetro::FetchVariable("citra_touch_touchscreen", "disabled") == "enabled";
-    LibRetro::settings.render_touchscreen =
-        LibRetro::FetchVariable("citra_render_touchscreen", "enabled") == "enabled";
-
-    // These values are a bit more hard to define, unfortunately.
-    auto scaling = LibRetro::FetchVariable("citra_resolution_factor", "1x (Native)");
-    auto endOfScale = scaling.find('x'); // All before 'x' in "_x ...", e.g "1x (Native)"
-    if (endOfScale == std::string::npos) {
-        LOG_ERROR(Frontend, "Failed to parse resolution scale!");
-        Settings::values.resolution_factor = 1;
-    } else {
-        int scale = stoi(scaling.substr(0, endOfScale));
-        Settings::values.resolution_factor = scale;
-    }
-
-    auto layout = LibRetro::FetchVariable("citra_layout_option", "Default Top-Bottom Screen");
-
-    if (layout == "Default Top-Bottom Screen") {
-        Settings::values.layout_option = Settings::LayoutOption::Default;
-    } else if (layout == "Single Screen Only") {
-        Settings::values.layout_option = Settings::LayoutOption::SingleScreen;
-    } else if (layout == "Large Screen, Small Screen") {
-        Settings::values.layout_option = Settings::LayoutOption::LargeScreen;
-    } else if (layout == "Side by Side") {
-        Settings::values.layout_option = Settings::LayoutOption::SideScreen;
-    } else {
-        LOG_ERROR(Frontend, "Unknown layout type: {}.", layout);
-        Settings::values.layout_option = Settings::LayoutOption::Default;
-    }
-
-    auto deadzone = LibRetro::FetchVariable("citra_deadzone", "5");
-    if (deadzone == "OFF"){
-        LibRetro::settings.deadzone = 0;
-    } else {
-        LibRetro::settings.deadzone = (float)std::stoi(deadzone) / 100;
-    }
-
-    auto maxspeed = LibRetro::FetchVariable("citra_maxspeed", "4");
-    LibRetro::settings.maxspeed = std::stoi(maxspeed);
-
-    auto responsecurve = LibRetro::FetchVariable("citra_responsecurve", "2");
-    LibRetro::settings.responsecurve = std::stod(responsecurve);
-
-    auto speedupratio = LibRetro::FetchVariable("citra_speedupratio", "1.5");
-    LibRetro::settings.speedupratio = std::stod(speedupratio);
-
-    auto analog_function =
-        LibRetro::FetchVariable("citra_analog_function", "Touchscreen and C-Stick (Toggle)");
-    if (analog_function == "Touchscreen and C-Stick (Toggle)") {
-        LibRetro::settings.analog_function = LibRetro::CStickFunction::Toggle;
-    } else if (analog_function == "Touchscreen and C-Stick") {
-        LibRetro::settings.analog_function = LibRetro::CStickFunction::Both;
-    } else if (analog_function == "C-Stick") {
-        LibRetro::settings.analog_function = LibRetro::CStickFunction::CStick;
-    } else if (analog_function == "Touchscreen") {
-        LibRetro::settings.analog_function = LibRetro::CStickFunction::Touchscreen;
-    } else {
-        LOG_ERROR(Frontend, "Unknown right analog function: {}.", analog_function);
-        LibRetro::settings.analog_function = LibRetro::CStickFunction::Both;
-    }
-
-    LibRetro::settings.analog_cstick_enabled = LibRetro::settings.analog_function == LibRetro::CStickFunction::Both || LibRetro::settings.analog_function == LibRetro::CStickFunction::CStick || (LibRetro::settings.analog_function == LibRetro::CStickFunction::Toggle && LibRetro::settings.analog_toggle == LibRetro::AnalogToggleState::ToggledAlternate);
-    LibRetro::settings.analog_touch_enabled = LibRetro::settings.analog_function == LibRetro::CStickFunction::Both || LibRetro::settings.analog_function == LibRetro::CStickFunction::Touchscreen || (LibRetro::settings.analog_function == LibRetro::CStickFunction::Toggle && LibRetro::settings.analog_toggle == LibRetro::AnalogToggleState::ToggledMain);
-
-    auto region = LibRetro::FetchVariable("citra_region_value", "Auto");
-    std::map<std::string, int> region_values;
-    region_values["Auto"] = -1;
-    region_values["Japan"] = 0;
-    region_values["USA"] = 1;
-    region_values["Europe"] = 2;
-    region_values["Australia"] = 3;
-    region_values["China"] = 4;
-    region_values["Korea"] = 5;
-    region_values["Taiwan"] = 6;
-
-    auto result = region_values.find(region);
-    if (result == region_values.end()) {
-        LOG_ERROR(Frontend, "Invalid region: {}.", region);
-        Settings::values.region_value = -1;
-    } else {
-        Settings::values.region_value = result->second;
-    }
-
-    auto language = LibRetro::FetchVariable("citra_language", "English");
-    if (language == "English") {
-        LibRetro::settings.language_value = Service::CFG::LANGUAGE_EN;
-    } else if (language == "Japanese") {
-        LibRetro::settings.language_value = Service::CFG::LANGUAGE_JP;
-    } else if (language == "French") {
-        LibRetro::settings.language_value = Service::CFG::LANGUAGE_FR;
-    } else if (language == "Spanish") {
-        LibRetro::settings.language_value = Service::CFG::LANGUAGE_ES;
-    } else if (language == "German") {
-        LibRetro::settings.language_value = Service::CFG::LANGUAGE_DE;
-    } else if (language == "Italian") {
-        LibRetro::settings.language_value = Service::CFG::LANGUAGE_IT;
-    } else if (language == "Dutch") {
-        LibRetro::settings.language_value = Service::CFG::LANGUAGE_NL;
-    } else if (language == "Portuguese") {
-        LibRetro::settings.language_value = Service::CFG::LANGUAGE_PT;
-    } else if (language == "Russian") {
-        LibRetro::settings.language_value = Service::CFG::LANGUAGE_RU;
-    } else if (language == "Korean") {
-        LibRetro::settings.language_value = Service::CFG::LANGUAGE_KO;
-    } else if (language == "Traditional Chinese") {
-        LibRetro::settings.language_value = Service::CFG::LANGUAGE_TW;
-    } else if (language == "Simplified Chinese") {
-        LibRetro::settings.language_value = Service::CFG::LANGUAGE_ZH;
-    } else {
-        LOG_ERROR(Frontend, "Invalid language: {}.", language);
-        LibRetro::settings.language_value = Service::CFG::LANGUAGE_EN;
-    }
-
-=======
->>>>>>> 29053f1e
     Settings::values.current_input_profile.touch_device = "engine:emu_window";
 
     // Hardcode buttons to bind to libretro - it is entirely redundant to have
