--- conflicted
+++ resolved
@@ -3,11 +3,7 @@
 // Refer to the license.txt file included.
 
 #include <cmath>
-<<<<<<< HEAD
-#include <glad/glad.h>
-=======
 #include <memory>
->>>>>>> 8e546767
 
 #include "citra_libretro/core_settings.h"
 #include "citra_libretro/environment.h"
@@ -117,13 +113,9 @@
     }
 }
 
-<<<<<<< HEAD
+MouseTracker::~MouseTracker() = default;
+
 void MouseTracker::OnMouseMove(float deltaX, float deltaY) {
-=======
-MouseTracker::~MouseTracker() = default;
-
-void MouseTracker::OnMouseMove(int deltaX, int deltaY) {
->>>>>>> 8e546767
     x += deltaX;
     y += deltaY;
 }
@@ -152,24 +144,15 @@
             lastMouseX = newX;
             lastMouseY = newY;
 
-<<<<<<< HEAD
-            x = std::max<float>(static_cast<int>(bottomScreen.left),
-                         std::min<float>(newX, static_cast<int>(bottomScreen.right))) -
-                bottomScreen.left;
-            y = std::max<float>(static_cast<int>(bottomScreen.top),
-                         std::min<float>(newY, static_cast<int>(bottomScreen.bottom))) -
-                bottomScreen.top;
-=======
             // Use layout system to validate and map coordinates
             if (IsWithinTouchscreen(layout, newX, newY)) {
-                x = std::max(static_cast<int>(layout.bottom_screen.left),
-                             std::min(newX, static_cast<int>(layout.bottom_screen.right))) -
+                x = std::max<float>(static_cast<int>(layout.bottom_screen.left),
+                             std::min<float>(newX, static_cast<int>(layout.bottom_screen.right))) -
                     layout.bottom_screen.left;
-                y = std::max(static_cast<int>(layout.bottom_screen.top),
-                             std::min(newY, static_cast<int>(layout.bottom_screen.bottom))) -
+                y = std::max<float>(static_cast<int>(layout.bottom_screen.top),
+                             std::min<float>(newY, static_cast<int>(layout.bottom_screen.bottom))) -
                     layout.bottom_screen.top;
             }
->>>>>>> 8e546767
         }
     }
 
@@ -188,24 +171,15 @@
             lastMouseX = newX;
             lastMouseY = newY;
 
-<<<<<<< HEAD
-            x = std::max<float>(static_cast<int>(bottomScreen.left),
-                         std::min<float>(newX, static_cast<int>(bottomScreen.right))) -
-                bottomScreen.left;
-            y = std::max<float>(static_cast<int>(bottomScreen.top),
-                         std::min<float>(newY, static_cast<int>(bottomScreen.bottom))) -
-                bottomScreen.top;
-=======
             // Use layout system to validate and map coordinates
             if (IsWithinTouchscreen(layout, newX, newY)) {
-                x = std::max(static_cast<int>(layout.bottom_screen.left),
-                             std::min(newX, static_cast<int>(layout.bottom_screen.right))) -
+                x = std::max<float>(static_cast<int>(layout.bottom_screen.left),
+                             std::min<float>(newX, static_cast<int>(layout.bottom_screen.right))) -
                     layout.bottom_screen.left;
-                y = std::max(static_cast<int>(layout.bottom_screen.top),
-                             std::min(newY, static_cast<int>(layout.bottom_screen.bottom))) -
+                y = std::max<float>(static_cast<int>(layout.bottom_screen.top),
+                             std::min<float>(newY, static_cast<int>(layout.bottom_screen.bottom))) -
                     layout.bottom_screen.top;
             }
->>>>>>> 8e546767
         }
     }
 
@@ -214,7 +188,6 @@
         state |= LibRetro::CheckInput(0, RETRO_DEVICE_JOYPAD, 0, RETRO_DEVICE_ID_JOYPAD_R2); //Orinally R3
 
         // TODO: Provide config option for ratios here
-<<<<<<< HEAD
         int maxSpeed = LibRetro::settings.maxspeed;
         float realSpeed;
         switch (maxSpeed) {
@@ -246,15 +219,9 @@
                 realSpeed = 2.0f;
                 break;
             default:
-                realSpeed = 1.0f; // Default to max speed
-        }
-        //float widthSpeed = (bottomScreen.GetWidth() / 20.0) * realSpeed;
-        float heightSpeed = (bottomScreen.GetHeight() / 20.0) * realSpeed;
-=======
-        auto widthSpeed = (layout.bottom_screen.GetWidth() / 20.0);
-        auto heightSpeed = (layout.bottom_screen.GetHeight() / 20.0);
-
->>>>>>> 8e546767
+                realSpeed = 0.8f; // Default to max speed
+        }
+        float heightSpeed = (layout.bottom_screen.GetHeight() / 20.0) * realSpeed;
         // Use controller movement
         float joystickNormX =
             ((float)LibRetro::CheckInput(0, RETRO_DEVICE_ANALOG, RETRO_DEVICE_INDEX_ANALOG_RIGHT,
@@ -290,19 +257,11 @@
                     static_cast<float>(joystickScaledY * heightSpeed));
     }
 
-<<<<<<< HEAD
-    Restrict(0, 0, bottomScreen.GetWidth()-1.0, bottomScreen.GetHeight()-1.0);
-
-    // Make the coordinates 0 -> 1
-    projectedX = static_cast<float>(static_cast<int>(x)) / bottomScreen.GetWidth();
-    projectedY = static_cast<float>(static_cast<int>(y)) / bottomScreen.GetHeight();
-=======
     Restrict(0, 0, layout.bottom_screen.GetWidth(), layout.bottom_screen.GetHeight());
 
     // Make the coordinates 0 -> 1
     projectedX = (float)x / layout.bottom_screen.GetWidth();
     projectedY = (float)y / layout.bottom_screen.GetHeight();
->>>>>>> 8e546767
 
     // Ensure that the projected position doesn't overlap outside the bottom screen framebuffer.
     // TODO: Provide config option
