--- conflicted
+++ resolved
@@ -176,18 +176,12 @@
         Event evt = std::move(event_queue.front());
         std::pop_heap(event_queue.begin(), event_queue.end(), std::greater<>());
         event_queue.pop_back();
-<<<<<<< HEAD
-        if (event_types.find(*evt.type->name) == event_types.end()) {
-            LOG_ERROR(Core, "Unknown queued event {}", *evt.type->name);
-        } else if (evt.type->callback == nullptr) {
+        if (evt.type->callback == nullptr) {
             LOG_ERROR(Core, "Event '{}' has no callback", *evt.type->name);
         }
         if (evt.type->callback != nullptr) {
-            evt.type->callback(evt.userdata, global_timer - evt.time);
-        }
-=======
-        evt.type->callback(evt.userdata, executed_ticks - evt.time);
->>>>>>> 7afcc0d6
+            evt.type->callback(evt.userdata, executed_ticks - evt.time);
+        }
     }
 
     is_timer_sane = false;
